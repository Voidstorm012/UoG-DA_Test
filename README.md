# UWB LOS/NLOS Classification and Range Prediction Project (Group 17)

This project implements machine learning techniques for two key tasks in UWB-based indoor positioning:

1. **LOS/NLOS Classification**: Identify whether a signal path is Line-of-Sight (LOS) or Non-Line-of-Sight (NLOS) based on signal characteristics.
2. **Range Prediction**: Estimate the measured range based on signal parameters, allowing for more accurate distance calculations.

Accurate classification and range prediction help improve indoor positioning accuracy by identifying and properly handling NLOS measurements.

## Project Structure

```
UoG-DA_Group01/
├── data/                   # Dataset files and loading utilities
│   ├── code/               # Dataset import module
│   └── dataset/            # CSV data files (7 parts)
├── data_preparation/       # Data loading, cleaning, preprocessing
├── data_mining/            # Machine learning models and evaluation
├── data_visualization/     # Plotting and visualization tools
├── notebooks/              # Jupyter notebooks for interactive analysis
│   ├── los-nlos-model/     # LOS/NLOS classification notebook
│   └── distance-estimator-model/ # Range prediction notebook
├── results/                # Output reports and analysis
│   ├── plots/              # Visualization plots
│   └── reports/            # Analysis reports
├── main.py                 # Main entry point (full pipeline)
└── README.md               # Project documentation
```

## Dataset

The project uses the UWB LOS/NLOS dataset, which contains:
- 42,000 samples (21,000 LOS, 21,000 NLOS)
- Data collected from 7 different indoor environments (office, apartment, workshop, kitchen, bedroom, etc.)
- 15 feature columns + 1016 Channel Impulse Response (CIR) samples per measurement

### Key Features
- **NLOS Flag**: Binary classification target (0=LOS, 1=NLOS)
- **Range**: Measured distance (regression target)
- **Signal Parameters**: FP_IDX, FP_AMP1/2/3, STDEV_NOISE, CIR_PWR, etc.
- **Configuration Parameters**: CH, FRAME_LEN, PREAM_LEN, BITRATE, PRFR
- **CIR Values**: 1016 samples of Channel Impulse Response

## Getting Started

### Prerequisites

- Python 3.6+
- Required packages: numpy, pandas, matplotlib, scikit-learn, jupyter (for notebooks)
- Optional packages: seaborn (enhanced visualizations)

### Running Options

#### Option 1: Using Jupyter Notebooks (Recommended for Interactive Analysis)

```bash
# Navigate to the notebooks directory
cd UoG-DA_Test/notebooks

# Install required packages
pip install -r requirements.txt

# Start Jupyter Notebook
jupyter notebook
```

Then open either:
- `los-nlos-model/model.ipynb` for LOS/NLOS classification
- `distance-estimator-model/model.ipynb` for range prediction

The notebooks provide an interactive environment where you can run code blocks individually and see the results immediately, with detailed visualizations and analysis.

#### Option 2: Using Command Line (For Full Pipeline Execution)

```bash
# Navigate to the project directory
cd UoG-DA_Test

# Install required packages
pip install numpy pandas matplotlib scikit-learn

# Run both classification and range prediction pipelines (default)
python main.py

# Run only the classification pipeline
python main.py --task classification

# Run only the range prediction pipeline
python main.py --task regression
```

This approach runs the complete pipeline from data preparation to results analysis in a single execution.

## Analysis Pipeline

The project follows a standard data analytics pipeline:

1. **Data Preparation**
   - Loading the UWB dataset from CSV files
   - Normalizing CIR values by RX preamble count (RXPACC)
   - Feature selection and engineering
   - Train-test splitting (80/20)

2. **Data Mining**
   - **Classification Task**:
     - Training multiple classification models (Logistic Regression, Random Forest, etc.)
     - Model evaluation and comparison using accuracy, precision, recall, F1-score
     - Feature importance analysis
   - **Regression Task**:
     - Training regression models for range prediction
     - Evaluation with RMSE, MAE, and R² metrics
     - Feature importance for range prediction

3. **Data Visualization**
   - Class distribution visualization
   - Feature distributions by class (LOS/NLOS)
   - Performance metrics comparison
   - Confusion matrices and ROC curves
   - Actual vs. predicted plots for regression
   - Feature importance visualizations

4. **Results Analysis**
   - Model performance interpretation
   - Theoretical analysis for both classification and regression tasks
   - Recommendations for deployment in real-world scenarios

<<<<<<< HEAD
## Key Features of This Implementation

- **Two Execution Options**: Run either through interactive Jupyter notebooks or as a complete pipeline
- **Comprehensive Visualizations**: Detailed plots for better understanding of data and results
- **Multiple Model Comparison**: Train and evaluate several models to find the best performer
- **Feature Importance Analysis**: Identify which signal characteristics are most important
- **Modular Design**: Well-organized code structure for easy maintenance and extension
=======
## Results

The project generates comprehensive analyses for both tasks:

### LOS/NLOS Classification Results
- Comparison of different classification model performances
- Identification of the most important features for LOS/NLOS detection
- Feature distributions before and after preprocessing
- Theoretical explanation of classification results
- Practical recommendations for LOS/NLOS classification implementation

### Range Prediction Results
- Comparison of regression model performances (RMSE, MAE, R²)
- Analysis of key features influencing range prediction
- Theoretical understanding of range estimation in LOS vs. NLOS conditions
- Recommendations for improving range prediction accuracy

## Key Enhancements in This Version

- **Enhanced Data Visualization**: Added pre- and post-processing visualizations to better understand data characteristics
- **CIR Pattern Analysis**: Visualize and compare CIR patterns between LOS and NLOS signals
- **Feature Correlation Analysis**: Heatmaps showing relationships between different signal features
- **Robust Error Handling**: Better handling of package dependencies and error conditions
- **Improved Documentation**: More comprehensive README and code comments
>>>>>>> 3d733f01

## License

This project is licensed under the CC BY 4.0 License - see the LICENSE.txt file for details.

## Acknowledgments

- Based on the UWB LOS/NLOS dataset by Klemen Bregar, Andrej Hrovat, and Mihael Mohorčič.
- Original dataset: [UWB-LOS-NLOS-Data-Set](https://github.com/ewine-project/UWB-LOS-NLOS-Data-Set)<|MERGE_RESOLUTION|>--- conflicted
+++ resolved
@@ -124,7 +124,6 @@
    - Theoretical analysis for both classification and regression tasks
    - Recommendations for deployment in real-world scenarios
 
-<<<<<<< HEAD
 ## Key Features of This Implementation
 
 - **Two Execution Options**: Run either through interactive Jupyter notebooks or as a complete pipeline
@@ -132,8 +131,6 @@
 - **Multiple Model Comparison**: Train and evaluate several models to find the best performer
 - **Feature Importance Analysis**: Identify which signal characteristics are most important
 - **Modular Design**: Well-organized code structure for easy maintenance and extension
-=======
-## Results
 
 The project generates comprehensive analyses for both tasks:
 
@@ -157,7 +154,6 @@
 - **Feature Correlation Analysis**: Heatmaps showing relationships between different signal features
 - **Robust Error Handling**: Better handling of package dependencies and error conditions
 - **Improved Documentation**: More comprehensive README and code comments
->>>>>>> 3d733f01
 
 ## License
 
